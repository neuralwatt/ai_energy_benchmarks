"""
generate_inference_load.py

This script generates inference load on a specified AI model using GPU resources.
It meausres the gpu utilization and power consumption during the inference and is dependent on ollama an dnvidia-smi.
It supports different limiting modes such as power and frequency to control the GPU behavior.
The script reads prompts from a CSV file and sends them to an endpoint for inference.
The results are logged and saved in CSV format. It now supports randomized benchmark generation
for Q-learning purposes.

Usage:
    python generate_inference_load.py [options]

Command-line options:
    --gpu-model: The model of the GPU being used.
    --ai-model: The AI model to be used for inference.
    --test-time: Duration of each test in seconds.
    --limiting-mode: Mode to limit GPU resources (none, frequency, power).
    --print-responses: Flag to print LLM responses to the console.
    --debug: Flag to enable debug mode with shorter test times and limited variations.
    --model-list: Comma-separated list of AI models to cycle through for inference.
    --output-dir: Directory where output files will be stored.
    --in-docker: Flag to indicate running in Docker container.
    --no-fixed-output: Flag to disable fixed temperature and seed settings.
    --demo-mode: Number of prompts to run or path to custom prompt file.
    --random-prompts: Flag to enable random prompt selection.
    --random-count: Flag to randomize the number of prompts to run.
    --random-intervals: Flag to randomize the intervals between prompts.
    --q-learning-id: Identifier for the current Q-learning strategy.
    --dynamo: Running against a dynamo server

Copyright (c) 2025 NeuralWatt Corp. All rights reserved.
"""

import subprocess
import time
import json
import csv
import os
import argparse
import random
from datetime import datetime
import pandas as pd

# Parse command-line arguments
parser = argparse.ArgumentParser(description='Generate inference load on an AI model')
parser.add_argument('--gpu-model', default='h100', help='The model of the GPU being used')
parser.add_argument('--ai-model', default='llama3.2', help='The AI model to be used for inference')
parser.add_argument('--test-time', type=int, default=240, help='Duration of each test in seconds')
parser.add_argument('--limiting-mode', default='none', choices=['none', 'frequency', 'power'], 
                    help='Mode to limit GPU resources (none, frequency, power)')
parser.add_argument('--print-responses', action='store_true', help='Print LLM responses to the console')
parser.add_argument('--debug', action='store_true', help='Enable debug mode with shorter test times and limited variations')
parser.add_argument('--output-dir', default='benchmark_output', help='Directory where output files will be stored')
parser.add_argument('--in-docker', action='store_true', help='Indicate running in Docker container')
parser.add_argument('--no-fixed-output', action='store_true', help='Disable fixed temperature and seed settings')
parser.add_argument('--demo-mode', default=None, help='Number of prompts to run or path to custom prompt file')
parser.add_argument('--log-file', help='File to log prompts and responses')
<<<<<<< HEAD
parser.add_argument('--random-prompts', action='store_true', help='Enable random prompt selection')
parser.add_argument('--random-count', action='store_true', help='Randomize the number of prompts to run')
parser.add_argument('--random-intervals', action='store_true', help='Randomize the intervals between prompts')
parser.add_argument('--min-prompts', type=int, default=5, help='Minimum number of prompts when using random-count')
parser.add_argument('--max-prompts', type=int, default=20, help='Maximum number of prompts when using random-count')
parser.add_argument('--min-interval', type=float, default=0.5, help='Minimum interval between prompts in seconds')
parser.add_argument('--max-interval', type=float, default=3.0, help='Maximum interval between prompts in seconds')
parser.add_argument('--dynamo', action='store_true', help='Indicate running against a dynamo server')

args = parser.parse_args()
log_file = args.log_file
random_prompts = args.random_prompts
random_count = args.random_count
random_intervals = args.random_intervals
min_prompts = args.min_prompts
max_prompts = args.max_prompts
min_interval = args.min_interval
max_interval = args.max_interval
=======
parser.add_argument('--warmup', action='store_true', help='Run all prompts once through the model before benchmarking. Required if we want ollama to generate same tokens in subsequent runs.')

args = parser.parse_args()
log_file = args.log_file
warmup = args.warmup
>>>>>>> 4c8c688e

# Set parameters from command-line arguments
gpu_model = args.gpu_model
ai_model = args.ai_model
test_time = args.test_time
test_count = 0
limiting_mode = args.limiting_mode
print_responses = args.print_responses
debug = args.debug
in_docker = args.in_docker
output_dir = args.output_dir
no_fixed_output = args.no_fixed_output
demo_mode = args.demo_mode
dynamo = args.dynamo

# Create output directory if it doesn't exist
if not os.path.exists(output_dir):
    try:
        os.makedirs(output_dir)
        print(f"Created output directory: {output_dir}")
    except Exception as e:
        print(f"Error creating output directory {output_dir}: {e}")
        print(f"Current working directory: {os.getcwd()}")
        print(f"Directory listing: {os.listdir('.')}")

print(f"Output directory path: {os.path.abspath(output_dir)}")
print(f"Output directory exists: {os.path.exists(output_dir)}")
print(f"Output directory is writable: {os.access(output_dir, os.W_OK)}")

# Read prompts from file - modified to handle demo mode
prompts_file = 'prompts.csv'

print(f"**Demo mode: {demo_mode}")
# Handle demo-mode parameter
if demo_mode:
    if os.path.isfile(demo_mode):
        # If demo_mode is a valid file path, use it as the prompts file
        prompts_file = demo_mode
        print(f"Using custom prompt file: {prompts_file}")
    elif demo_mode.isdigit():
        # If demo_mode is a number, limit the number of prompts used
        with open(prompts_file, 'r') as file:
            all_prompts = file.read().strip().split('",\n"')
            all_prompts = [prompt.strip('"') for prompt in all_prompts]
        
        num_prompts = min(int(demo_mode), len(all_prompts))
        prompts = all_prompts[:num_prompts]
        print(f"Running in demo mode with {num_prompts} prompts")
    elif demo_mode.lower() in ['true', 'yes']:
        # If demo_mode is true or yes, use a default limited number of prompts (3)
        DEFAULT_DEMO_PROMPTS = 3
        with open(prompts_file, 'r') as file:
            all_prompts = file.read().strip().split('",\n"')
            all_prompts = [prompt.strip('"') for prompt in all_prompts]
        
        prompts = all_prompts[:DEFAULT_DEMO_PROMPTS]
        print(f"Running in demo mode with {DEFAULT_DEMO_PROMPTS} prompts")
    else:
        print(f"Invalid demo-mode value: {demo_mode}. Using default prompt file.")
        with open(prompts_file, 'r') as file:
            prompts = file.read().strip().split('",\n"')
            prompts = [prompt.strip('"') for prompt in prompts]
else:
    # Default behavior - read all prompts from the default file
    with open(prompts_file, 'r') as file:
        prompts = file.read().strip().split('",\n"')
        prompts = [prompt.strip('"') for prompt in prompts]

# If random prompts is enabled, shuffle the prompts
if random_prompts:
    random.shuffle(prompts)
    print(f"Prompts have been randomly shuffled")

# If random count is enabled, select a random subset of prompts
if random_count:
    num_prompts = random.randint(min_prompts, min(max_prompts, len(prompts)))
    prompts = prompts[:num_prompts]
    print(f"Randomly selected {num_prompts} prompts")

#create a file_model_id by parsing out the / if it exists
if '/' in ai_model:
    file_ai_model = ai_model.split('/')[-1]
    print(f"AI model parsed to: {ai_model}")
file_id = f"{limiting_mode}_{gpu_model}_{file_ai_model}_{datetime.now().strftime('%Y%m%d_%H%M%S')}"
# Setup
if limiting_mode == "power":
    min_power_limit = int(subprocess.check_output("nvidia-smi -q -d POWER | grep 'Min Power Limit' | awk '{print $5}'", shell=True).strip()) / 100
    max_power_limit = int(subprocess.check_output("nvidia-smi -q -d POWER | grep 'Max Power Limit' | awk '{print $5}'", shell=True).strip()) / 100

    power_limits = list(range(min_power_limit, max_power_limit, int((max_power_limit - min_power_limit) * 0.1)))
    power_limits[-1] = max_power_limit

    print(f"Power limits: {power_limits}")

elif limiting_mode == "frequency":
    gpu_frequencies_output = subprocess.check_output("nvidia-smi --query-supported-clocks=graphics,memory --format=csv", shell=True).decode()
    valid_gpu_frequencies = sorted(set(int(line.split(",")[0].strip().replace(' MHz', '')) for line in gpu_frequencies_output.splitlines() if " MHz" in line))

    gpu_frequencies = [valid_gpu_frequencies[i] for i in range(0, len(valid_gpu_frequencies), int(len(valid_gpu_frequencies) * 0.1))]
    gpu_frequencies[-1] = valid_gpu_frequencies[-1]

    print(f"GPU Frequencies: {gpu_frequencies}")

else:
    print(f"Power limiting mode set: {limiting_mode}; no initialization action for this mode")

nvidia_smi_log_path = os.path.join(output_dir, f"inference.nvidia_smi_log.{file_id}.csv")
process = subprocess.Popen(["python", "monitor_nvidia.py", nvidia_smi_log_path, output_dir])
monitor_id = process.pid

if debug:
    if limiting_mode == "power":
        power_limits = power_limits[-2:]
    elif limiting_mode == "frequency":
        gpu_frequencies = gpu_frequencies[-2:]
    test_time = 20

variation_count = 0
test_count = 0

# Function to log prompts and responses
def log_interaction(prompt, response, log_file):
    if log_file:
        with open(log_file, 'a', encoding='utf-8') as f:
            f.write(f"PROMPT: {prompt}\n")
            f.write(f"RESPONSE: {response}\n")
            f.write("-" * 80 + "\n")

# Function to perform warmup by running all prompts once through the model
def perform_warmup(prompts, ai_model, endpoint):
    print("Starting warmup phase - running all prompts once to prime the model...")
    for i, prompt in enumerate(prompts):
        print(f"Warmup: Processing prompt {i+1} of {len(prompts)}")
        body = {
            "model": ai_model,
            "prompt": prompt,
            "options": {
                "num_ctx": 2048,
                "temperature": 0,
                "seed": 42
            }
        }
        
        try:
            response = subprocess.check_output(
                ["curl", "-s", "-X", "POST", endpoint, "-H", "Content-Type: application/json", "-d", json.dumps(body)],
                stderr=subprocess.DEVNULL
            )
            # Process but don't log or display the responses
            _ = [json.loads(line) for line in response.decode().split("\n") if line]
        except Exception as e:
            print(f"Error during warmup: {e}")
    
    print("Warmup phase completed. Starting benchmark...")

# Set the endpoint based on the environment
if in_docker:
    print("Running in Docker")
    endpoint = "http://ollama:11434/api/generate"
elif dynamo:
    print("Running against a dynamo server")
    endpoint = "http://localhost:8000/v1/chat/completions"
else:
    print("Running locally")
    endpoint = "http://localhost:11434/api/generate"

# Perform warmup if enabled
if warmup:
    perform_warmup(prompts, ai_model, endpoint)

while True:
    if limiting_mode == "power":
        if variation_count >= len(power_limits):
            break
        power_limit = power_limits[variation_count]
        print(f"Setting power limit to {power_limit}")
        subprocess.run(["nvidia-smi", "-pl", str(power_limit)])

    elif limiting_mode == "frequency":
        if variation_count >= len(gpu_frequencies):
            print(f"Test count: {variation_count}, breaking")
            break
        gpu_frequency = gpu_frequencies[variation_count]
        print(f"Setting GPU frequency to {gpu_frequency}")
        subprocess.run(["nvidia-smi", "-lgc", f"{gpu_frequency},{gpu_frequency}"])

    elif limiting_mode in ["none", "agent"]:
        # In 'none' or 'agent' mode, do not set power limits or GPU frequencies
        if test_count >= len(prompts):
            break

    else:
        print(f"Unknown power limiting mode set: {limiting_mode}")

    start_time = datetime.now()
    end_time = start_time + pd.Timedelta(seconds=test_time)
    time.sleep(1)

    for i, prompt in enumerate(prompts):
        body = {
            "model": ai_model,
            "prompt": prompt,
            "options": {
                "num_ctx": 2048
            }
        }
        if dynamo:
            body = {
                "model": ai_model,
                "messages": [{"role": "user", "content": prompt}],
                "stream":False,
                "options": {
                    "num_ctx": 2048
                },
                "stream_options": {
                    "include_usage":True
                }
            }
        
        # Add temperature and seed for reproducible output unless no-fixed-output is specified
        body["options"]["temperature"] = 0
        body["options"]["seed"] = 42
            
        print(f"{i} of {len(prompts)} Prompt: {prompt}")
        print(f"    body: {body}")  

        # If random intervals is enabled, wait for a random amount of time
        if random_intervals and i > 0:
            wait_time = random.uniform(min_interval, max_interval)
            print(f"Waiting for {wait_time:.2f} seconds before next prompt")
            time.sleep(wait_time)

        query_start_time = datetime.now().strftime("%Y-%m-%d %H:%M:%S.%f")[:-3]
        response = subprocess.check_output(["curl", "-s", "-X", "POST", endpoint, "-H", "Content-Type: application/json", "-d", json.dumps(body)])
        query_end_time = datetime.now().strftime("%Y-%m-%d %H:%M:%S.%f")[:-3]

        print(f"response: {response}")
        response_array = [json.loads(line) for line in response.decode().split("\n") if line]

        if print_responses or log_file:
            full_response = ""
            for res in response_array[:-1]:
                if print_responses:
                    print(res["response"], end="")
                full_response += res["response"]
            
            if log_file:
                log_interaction(prompt, full_response, log_file)

        try:
            if dynamo:
                final_response = next(
                    res for res in response_array
                    if any(choice.get("finish_reason") for choice in res.get("choices", []))
                )
            else:
                final_response = next(res for res in response_array if res.get("done"))
        except StopIteration:
            print("No final response found with 'done' key.")
            test_count += 1
            continue

        if dynamo:
            usage = final_response.get("usage", {})
            total_tokens = usage.get("total_tokens", 0)
            total_duration_seconds = (pd.to_datetime(query_end_time) - pd.to_datetime(query_start_time)).total_seconds()
            prompt_tokens = usage.get("prompt_tokens", 0)
            prompt_eval_duration_seconds = -1  # default and to prevent division by zero
            response_tokens = usage.get("completion_tokens", 0)
            response_eval_duration_seconds = -1
        else:
            total_tokens = len(final_response["context"])
            total_duration_seconds = final_response["total_duration"] / 1e9
            prompt_tokens = final_response["prompt_eval_count"]
            prompt_eval_duration_seconds = final_response["prompt_eval_duration"] / 1e9
            response_tokens = final_response["eval_count"]
            response_eval_duration_seconds = final_response["load_duration"] / 1e9

        if total_duration_seconds > 0:
            tokens_per_second = total_tokens / total_duration_seconds
            prompt_tokens_per_second = prompt_tokens / prompt_eval_duration_seconds
            response_tokens_per_second = response_tokens / response_eval_duration_seconds
            print(f"Total Tokens: {total_tokens}")
            print(f"Total Duration (seconds): {total_duration_seconds}")
            print(f"Tokens per Second: {tokens_per_second}")
            print(f"Prompt Tokens: {prompt_tokens}")
            print(f"Prompt Tokens per Second: {prompt_tokens_per_second}")
            print(f"Response Tokens: {response_tokens}")
            print(f"Response Tokens per Second: {response_tokens_per_second}")

            csv_output = {
                "StartTime": query_start_time,
                "EndTime": query_end_time,
                "TotalTokens": float(total_tokens),
                "TotalDuration(seconds)": float(total_duration_seconds),
                "TokensPerSecond": float(tokens_per_second),
                "PromptTokens": float(prompt_tokens),
                "PromptEvalDuration(seconds)": float(prompt_eval_duration_seconds),
                "PromptTokensPerSecond": float(prompt_tokens_per_second),
                "ResponseTokens": float(response_tokens),
                "ResponseEvalDuration(seconds)": float(response_eval_duration_seconds),
                "ResponseTokensPerSecond": float(response_tokens_per_second),
                "LongOrShortPrompt": "Long" if i % 2 == 0 else "Short",
                "Model": body["model"],
            }
            inference_log_path = os.path.join(output_dir, f"inference.load.{file_id}.csv")
            try:
                with open(inference_log_path, "a", newline='') as csvfile:
                    writer = csv.DictWriter(csvfile, fieldnames=csv_output.keys())
                    if test_count == 0:
                        writer.writeheader()
                    writer.writerow(csv_output)
                print(f"Successfully wrote to {inference_log_path}")
            except Exception as e:
                print(f"Error writing to {inference_log_path}: {e}")
        else:
            print("No valid duration found.")

        test_count += 1

    variation_count += 1

process.terminate()<|MERGE_RESOLUTION|>--- conflicted
+++ resolved
@@ -56,7 +56,7 @@
 parser.add_argument('--no-fixed-output', action='store_true', help='Disable fixed temperature and seed settings')
 parser.add_argument('--demo-mode', default=None, help='Number of prompts to run or path to custom prompt file')
 parser.add_argument('--log-file', help='File to log prompts and responses')
-<<<<<<< HEAD
+parser.add_argument('--warmup', action='store_true', help='Run all prompts once through the model before benchmarking. Required if we want ollama to generate same tokens in subsequent runs.')
 parser.add_argument('--random-prompts', action='store_true', help='Enable random prompt selection')
 parser.add_argument('--random-count', action='store_true', help='Randomize the number of prompts to run')
 parser.add_argument('--random-intervals', action='store_true', help='Randomize the intervals between prompts')
@@ -68,6 +68,7 @@
 
 args = parser.parse_args()
 log_file = args.log_file
+warmup = args.warmup
 random_prompts = args.random_prompts
 random_count = args.random_count
 random_intervals = args.random_intervals
@@ -75,13 +76,6 @@
 max_prompts = args.max_prompts
 min_interval = args.min_interval
 max_interval = args.max_interval
-=======
-parser.add_argument('--warmup', action='store_true', help='Run all prompts once through the model before benchmarking. Required if we want ollama to generate same tokens in subsequent runs.')
-
-args = parser.parse_args()
-log_file = args.log_file
-warmup = args.warmup
->>>>>>> 4c8c688e
 
 # Set parameters from command-line arguments
 gpu_model = args.gpu_model
